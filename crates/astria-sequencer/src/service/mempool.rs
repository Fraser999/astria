--- conflicted
+++ resolved
@@ -11,22 +11,20 @@
 
 use astria_core::{
     generated::protocol::transactions::v1alpha1 as raw,
-    primitive::v1::asset::IbcPrefixed,
+    primitive::v1::{
+        asset::IbcPrefixed,
+        Address,
+    },
     protocol::{
         abci::AbciErrorCode,
         transaction::v1alpha1::SignedTransaction,
     },
 };
-<<<<<<< HEAD
 use bytes::Bytes;
 use cnidarium::{
     StateRead,
     Storage,
 };
-=======
-use astria_eyre::eyre::WrapErr as _;
-use cnidarium::Storage;
->>>>>>> c38ce8ef
 use futures::{
     Future,
     FutureExt,
@@ -50,10 +48,13 @@
 
 use crate::{
     accounts,
-    address,
+    address::{
+        self,
+        StateReadExt as _,
+    },
     app::ActionHandler as _,
     mempool::{
-        get_account_balances,
+        self,
         Mempool as AppMempool,
         RemovalReason,
     },
@@ -151,12 +152,13 @@
     let tx_len = tx.len();
     if tx_len > MAX_TX_SIZE {
         metrics.increment_check_tx_removed_too_large();
-        return new_error_response(
+        return FailedCheck::new(
             AbciErrorCode::TRANSACTION_TOO_LARGE,
             format!(
                 "transaction size too large; allowed: {MAX_TX_SIZE} bytes, got: {tx_len} bytes",
             ),
-        );
+        )
+        .into();
     }
 
     // Ok to hash the tx now and check in the cache.
@@ -200,7 +202,9 @@
         }
     };
 
-    run_mutable_checks(signed_tx, tx_hash, tx_len, state, mempool, metrics).await
+    run_mutable_checks(signed_tx, tx_hash, tx_len, state, mempool, metrics)
+        .await
+        .unwrap_or_else(response::CheckTx::from)
 }
 
 /// Parses and returns the signed tx from the request if and only if it passes immutable checks,
@@ -214,22 +218,24 @@
     let raw_signed_tx = match raw::SignedTransaction::decode(serialized_tx) {
         Ok(tx) => tx,
         Err(e) => {
-            return Err(new_error_response(
+            return Err(FailedCheck::new(
                 AbciErrorCode::INVALID_PARAMETER,
                 format!("failed decoding bytes as a protobuf SignedTransaction: {e}"),
-            ));
+            )
+            .into());
         }
     };
     let signed_tx = match SignedTransaction::try_from_raw(raw_signed_tx) {
         Ok(tx) => tx,
         Err(e) => {
-            return Err(new_error_response(
+            return Err(FailedCheck::new(
                 AbciErrorCode::INVALID_PARAMETER,
                 format!(
                     "the provided bytes were not a valid protobuf-encoded SignedTransaction, or \
                      the signature was invalid: {e:#}"
                 ),
-            ));
+            )
+            .into());
         }
     };
 
@@ -239,10 +245,11 @@
 
     if let Err(e) = signed_tx.check_stateless().await {
         metrics.increment_check_tx_removed_failed_stateless();
-        return Err(new_error_response(
+        return Err(FailedCheck::new(
             AbciErrorCode::INVALID_PARAMETER,
             format!("transaction failed stateless check: {e:#}"),
-        ));
+        )
+        .into());
     };
 
     end = Instant::now();
@@ -250,10 +257,7 @@
     start = end;
 
     if let Err(e) = transaction::check_chain_id_mempool(&signed_tx, state).await {
-        return Err(new_error_response(
-            AbciErrorCode::INVALID_CHAIN_ID,
-            format!("{e:#}"),
-        ));
+        return Err(FailedCheck::new(AbciErrorCode::INVALID_CHAIN_ID, e).into());
     }
 
     metrics.record_check_tx_duration_seconds_check_chain_id(start.elapsed());
@@ -268,217 +272,193 @@
     state: S,
     mempool: AppMempool,
     metrics: &'static Metrics,
-) -> response::CheckTx {
+) -> Result<response::CheckTx, FailedCheck> {
     let mut start = Instant::now();
     let current_account_nonce =
-        match transaction::get_current_nonce_if_tx_nonce_valid(&signed_tx, &state).await {
-            Ok(nonce) => nonce,
-            Err(e) => {
-                metrics.increment_check_tx_removed_stale_nonce();
-                return new_error_response(AbciErrorCode::INVALID_NONCE, format!("{e:#}"));
-            }
-        };
-
+        get_current_nonce_if_tx_nonce_valid(&signed_tx, &state, metrics).await?;
     let mut end = Instant::now();
     metrics.record_check_tx_duration_seconds_check_nonce(end.saturating_duration_since(start));
     start = end;
 
-<<<<<<< HEAD
-    if let Err(e) = transaction::check_balance_mempool(&signed_tx, &state).await {
-        mempool
-            .remove_tx_invalid(signed_tx, RemovalReason::FailedCheckTx(e.to_string()))
-            .await;
-        metrics.increment_check_tx_removed_account_balance();
-        return new_error_response(AbciErrorCode::INSUFFICIENT_FUNDS, format!("{e:#}"));
-    };
-
-    end = Instant::now();
-    metrics.record_check_tx_duration_seconds_check_balance(end.saturating_duration_since(start));
-    start = end;
-
-=======
->>>>>>> c38ce8ef
-    if let Some(removal_reason) = mempool.check_removed_comet_bft(tx_hash).await {
-        match removal_reason {
-            RemovalReason::Expired => {
-                metrics.increment_check_tx_removed_expired();
-                return new_error_response(
-                    AbciErrorCode::TRANSACTION_EXPIRED,
-                    "transaction expired in the app's mempool",
-                );
-            }
-            RemovalReason::FailedPrepareProposal(err) => {
-                metrics.increment_check_tx_removed_failed_execution();
-                return new_error_response(
-                    AbciErrorCode::TRANSACTION_FAILED,
-                    format!("transaction failed execution: {err}"),
-                );
-            }
-            RemovalReason::NonceStale => {
-                return new_error_response(
-                    AbciErrorCode::INVALID_NONCE,
-                    "transaction removed from app mempool due to stale nonce",
-                );
-            }
-            RemovalReason::LowerNonceInvalidated => {
-                return new_error_response(
-                    AbciErrorCode::LOWER_NONCE_INVALIDATED,
-                    "transaction removed from app mempool due to lower nonce being invalidated",
-                );
-            }
-<<<<<<< HEAD
-            RemovalReason::FailedCheckTx(err) => {
-                return new_error_response(
-                    AbciErrorCode::TRANSACTION_FAILED,
-                    format!("transaction failed check tx: {err}"),
-                );
-            }
-        }
-    };
-
+    check_removed_comet_bft(tx_hash, &mempool, metrics).await?;
     end = Instant::now();
     metrics.record_check_tx_duration_seconds_check_removed(end.saturating_duration_since(start));
     start = end;
 
-    // tx is valid, push to mempool
+    let address = convert_address(&signed_tx, &state).await?;
+    end = Instant::now();
+    metrics.record_check_tx_duration_seconds_convert_address(end.saturating_duration_since(start));
+    start = end;
+
+    // grab cost of transaction
+    let transaction_cost = get_total_transaction_cost(&signed_tx, &state).await?;
+    let end = Instant::now();
+    metrics.record_check_tx_duration_seconds_fetch_tx_cost(end.saturating_duration_since(start));
+    start = end;
+
+    // grab current account's balances
+    let current_account_balance = get_account_balances(address, &state).await?;
+    let end = Instant::now();
+    metrics.record_check_tx_duration_seconds_fetch_balances(end.saturating_duration_since(start));
+    start = end;
+
     let actions_count = signed_tx.actions().len();
-    if let Err(err) = mempool.insert(signed_tx, current_account_nonce).await {
-        return new_error_response(
-            AbciErrorCode::TRANSACTION_INSERTION_FAILED,
-            format!("transaction insertion failed: {err}"),
-        );
-=======
-        }
-    };
-
-    let finished_check_removed = Instant::now();
-    metrics.record_check_tx_duration_seconds_check_removed(
-        finished_check_removed.saturating_duration_since(finished_check_chain_id),
-    );
-
-    // tx is valid, push to mempool with current state
-    let address = match state
+
+    let mempool_len = insert_to_mempool(
+        &mempool,
+        signed_tx,
+        current_account_nonce,
+        current_account_balance,
+        transaction_cost,
+    )
+    .await?;
+
+    metrics.record_check_tx_duration_seconds_insert_to_app_mempool(start.elapsed());
+    metrics.record_actions_per_transaction_in_mempool(actions_count);
+    metrics.record_transaction_in_mempool_size_bytes(tx_len);
+    metrics.set_transactions_in_mempool_total(mempool_len);
+
+    Ok(response::CheckTx::default())
+}
+
+async fn get_current_nonce_if_tx_nonce_valid<S: StateRead>(
+    signed_tx: &SignedTransaction,
+    state: &S,
+    metrics: &Metrics,
+) -> Result<u32, FailedCheck> {
+    transaction::get_current_nonce_if_tx_nonce_valid(signed_tx, state)
+        .await
+        .map_err(|error| {
+            metrics.increment_check_tx_removed_stale_nonce();
+            FailedCheck::new(AbciErrorCode::INVALID_NONCE, error)
+        })
+}
+
+async fn check_removed_comet_bft(
+    tx_hash: [u8; 32],
+    mempool: &AppMempool,
+    metrics: &Metrics,
+) -> Result<(), FailedCheck> {
+    let Some(removal_reason) = mempool.check_removed_comet_bft(tx_hash).await else {
+        return Ok(());
+    };
+    match removal_reason {
+        RemovalReason::Expired => {
+            metrics.increment_check_tx_removed_expired();
+            Err(FailedCheck::new(
+                AbciErrorCode::TRANSACTION_EXPIRED,
+                "transaction expired in the app's mempool",
+            ))
+        }
+        RemovalReason::FailedPrepareProposal(err) => {
+            metrics.increment_check_tx_removed_failed_execution();
+            Err(FailedCheck::new(
+                AbciErrorCode::TRANSACTION_FAILED,
+                format!("transaction failed execution: {err}"),
+            ))
+        }
+        RemovalReason::NonceStale => Err(FailedCheck::new(
+            AbciErrorCode::INVALID_NONCE,
+            "transaction removed from app mempool due to stale nonce",
+        )),
+        RemovalReason::LowerNonceInvalidated => Err(FailedCheck::new(
+            AbciErrorCode::LOWER_NONCE_INVALIDATED,
+            "transaction removed from app mempool due to lower nonce being invalidated",
+        )),
+    }
+}
+
+async fn convert_address<S: StateRead>(
+    signed_tx: &SignedTransaction,
+    state: &S,
+) -> Result<Address, FailedCheck> {
+    state
         .try_base_prefixed(&signed_tx.verification_key().address_bytes())
         .await
-        .context("failed to generate address for signed transaction")
-    {
-        Err(err) => {
-            return response::CheckTx {
-                code: Code::Err(AbciErrorCode::INTERNAL_ERROR.value()),
-                info: AbciErrorCode::INTERNAL_ERROR.info(),
-                log: format!("failed to generate address because: {err:#}"),
-                ..response::CheckTx::default()
-            };
-        }
-        Ok(address) => address,
-    };
-
-    // fetch current account
-    let current_account_nonce = match state
-        .get_account_nonce(address)
-        .await
-        .wrap_err("failed fetching nonce for account")
-    {
-        Err(err) => {
-            return response::CheckTx {
-                code: Code::Err(AbciErrorCode::INTERNAL_ERROR.value()),
-                info: AbciErrorCode::INTERNAL_ERROR.info(),
-                log: format!("failed to fetch account nonce because: {err:#}"),
-                ..response::CheckTx::default()
-            };
-        }
-        Ok(nonce) => nonce,
-    };
-
-    let finished_convert_address = Instant::now();
-    metrics.record_check_tx_duration_seconds_convert_address(
-        finished_convert_address.saturating_duration_since(finished_check_removed),
-    );
-
-    // grab cost of transaction
-    let transaction_cost = match transaction::get_total_transaction_cost(&signed_tx, &state)
-        .await
-        .context("failed fetching cost of the transaction")
-    {
-        Err(err) => {
-            return response::CheckTx {
-                code: Code::Err(AbciErrorCode::INTERNAL_ERROR.value()),
-                info: AbciErrorCode::INTERNAL_ERROR.info(),
-                log: format!("failed to fetch cost of the transaction because: {err:#}"),
-                ..response::CheckTx::default()
-            };
-        }
-        Ok(transaction_cost) => transaction_cost,
-    };
-
-    let finished_fetch_tx_cost = Instant::now();
-    metrics.record_check_tx_duration_seconds_fetch_tx_cost(
-        finished_fetch_tx_cost.saturating_duration_since(finished_convert_address),
-    );
-
-    // grab current account's balances
-    let current_account_balance: HashMap<IbcPrefixed, u128> =
-        match get_account_balances(&state, address)
-            .await
-            .with_context(|| "failed fetching balances for account `{address}`")
-        {
-            Err(err) => {
-                return response::CheckTx {
-                    code: Code::Err(AbciErrorCode::INTERNAL_ERROR.value()),
-                    info: AbciErrorCode::INTERNAL_ERROR.info(),
-                    log: format!("failed to fetch account balances because: {err:#}"),
-                    ..response::CheckTx::default()
-                };
-            }
-            Ok(account_balance) => account_balance,
-        };
-
-    let finished_fetch_balances = Instant::now();
-    metrics.record_check_tx_duration_seconds_fetch_balances(
-        finished_fetch_balances.saturating_duration_since(finished_fetch_tx_cost),
-    );
-
-    let actions_count = signed_tx.actions().len();
-
-    if let Err(err) = mempool
+        .map_err(|error| {
+            FailedCheck::new(
+                AbciErrorCode::INTERNAL_ERROR,
+                format!("failed to generate address for signed transaction because: {error}"),
+            )
+        })
+}
+
+async fn get_total_transaction_cost<S: StateRead>(
+    signed_tx: &SignedTransaction,
+    state: &S,
+) -> Result<HashMap<IbcPrefixed, u128>, FailedCheck> {
+    transaction::get_total_transaction_cost(signed_tx, state)
+        .await
+        .map_err(|error| {
+            FailedCheck::new(
+                AbciErrorCode::INTERNAL_ERROR,
+                format!("failed to fetch cost of the transaction because: {error}"),
+            )
+        })
+}
+
+async fn get_account_balances<S: StateRead>(
+    address: Address,
+    state: &S,
+) -> Result<HashMap<IbcPrefixed, u128>, FailedCheck> {
+    mempool::get_account_balances(&state, address)
+        .await
+        .map_err(|error| {
+            FailedCheck::new(
+                AbciErrorCode::INTERNAL_ERROR,
+                format!("failed to fetch account balances for {address} because: {error}"),
+            )
+        })
+}
+
+async fn insert_to_mempool(
+    mempool: &AppMempool,
+    signed_tx: Arc<SignedTransaction>,
+    current_account_nonce: u32,
+    current_account_balance: HashMap<IbcPrefixed, u128>,
+    transaction_cost: HashMap<IbcPrefixed, u128>,
+) -> Result<usize, FailedCheck> {
+    mempool
         .insert(
-            Arc::new(signed_tx),
+            signed_tx,
             current_account_nonce,
             current_account_balance,
             transaction_cost,
         )
         .await
-    {
-        return response::CheckTx {
-            code: Code::Err(AbciErrorCode::TRANSACTION_INSERTION_FAILED.value()),
-            info: "transaction insertion failed".into(),
-            log: format!("transaction insertion failed because: {err:#}"),
+        .map_err(|error| {
+            FailedCheck::new(
+                AbciErrorCode::TRANSACTION_INSERTION_FAILED,
+                format!("transaction insertion failed because: {error}"),
+            )
+        })?;
+    Ok(mempool.len().await)
+}
+
+struct FailedCheck {
+    code: AbciErrorCode,
+    log: String,
+}
+
+impl FailedCheck {
+    // allow: more convenient at callsites to take by value here.
+    #[allow(clippy::needless_pass_by_value)]
+    fn new<T: ToString>(code: AbciErrorCode, log: T) -> Self {
+        Self {
+            code,
+            log: log.to_string(),
+        }
+    }
+}
+
+impl From<FailedCheck> for response::CheckTx {
+    fn from(failure: FailedCheck) -> Self {
+        response::CheckTx {
+            code: tendermint::abci::Code::Err(failure.code.value()),
+            info: failure.code.info().to_string(),
+            log: failure.log,
             ..response::CheckTx::default()
-        };
->>>>>>> c38ce8ef
-    }
-
-    let mempool_len = mempool.len().await;
-
-<<<<<<< HEAD
-    metrics.record_check_tx_duration_seconds_insert_to_app_mempool(start.elapsed());
-=======
-    metrics
-        .record_check_tx_duration_seconds_insert_to_app_mempool(finished_fetch_balances.elapsed());
->>>>>>> c38ce8ef
-    metrics.record_actions_per_transaction_in_mempool(actions_count);
-    metrics.record_transaction_in_mempool_size_bytes(tx_len);
-    metrics.set_transactions_in_mempool_total(mempool_len);
-
-    response::CheckTx::default()
-}
-
-fn new_error_response<T: AsRef<str>>(code: AbciErrorCode, log: T) -> response::CheckTx {
-    response::CheckTx {
-        code: tendermint::abci::Code::Err(code.value()),
-        info: code.info().to_string(),
-        log: log.as_ref().to_string(),
-        ..response::CheckTx::default()
+        }
     }
 }
 
@@ -555,7 +535,7 @@
         state_delta.put_init_bridge_account_base_fee(1);
         state_delta.put_bridge_lock_byte_cost_multiplier(1);
         state_delta.put_bridge_sudo_change_base_fee(1);
-        state_delta.put_base_prefix("a").unwrap();
+        state_delta.put_base_prefix("a");
         let mempool = AppMempool::new();
         let cached_immutable_checks = Arc::new(Cache::new(CACHE_SIZE));
         let metrics = Box::leak(Box::new(Metrics::noop_metrics(&()).unwrap()));
